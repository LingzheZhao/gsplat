--- conflicted
+++ resolved
@@ -285,18 +285,11 @@
                 buffer.z += rgb.z * fac;
 
                 const float v_sigma = -opac * vis * v_alpha;
-<<<<<<< HEAD
-                v_conic_local = {0.5f * v_sigma * delta.x * delta.x,
-                                        0.5f * v_sigma * delta.x * delta.y,
-                                        0.5f * v_sigma * delta.y * delta.y};
-                v_xy_local = {v_sigma * (conic.x * delta.x + conic.y * delta.y),
-=======
                 v_conic_local = {0.5f * v_sigma * delta.x * delta.x, 
                                  v_sigma * delta.x * delta.y,
                                  0.5f * v_sigma * delta.y * delta.y};
                 v_xy_local = {v_sigma * (conic.x * delta.x + conic.y * delta.y), 
->>>>>>> fecca4f0
-                                    v_sigma * (conic.y * delta.x + conic.z * delta.y)};
+                              v_sigma * (conic.y * delta.x + conic.z * delta.y)};
                 v_opacity_local = vis * v_alpha;
             }
             warpSum3(v_rgb_local, warp);
