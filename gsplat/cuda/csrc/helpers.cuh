--- conflicted
+++ resolved
@@ -140,11 +140,6 @@
 ) {
     float rw = 1.f / (p_view.z + 1e-6f);
     float2 p_proj = { p_view.x * rw, p_view.y * rw };
-<<<<<<< HEAD
-    // TODO: check if +-0.5 should be added to pix coords or not
-    // this depends on rasterize
-=======
->>>>>>> 2135488e
     float2 p_pix = { p_proj.x * fxfy.x + pp.x, p_proj.y * fxfy.y + pp.y };
     return p_pix;
 }
