--- conflicted
+++ resolved
@@ -16,10 +16,6 @@
     glob_scale: float,
     quats: Float[Tensor, "*batch 4"],
     viewmat: Float[Tensor, "4 4"],
-<<<<<<< HEAD
-    projmat: Optional[Float[Tensor, "4 4"]],
-=======
->>>>>>> 2135488e
     fx: float,
     fy: float,
     cx: float,
@@ -40,10 +36,6 @@
        glob_scale (float): A global scaling factor applied to the scene.
        quats (Tensor): rotations in quaternion [w,x,y,z] format.
        viewmat (Tensor): view matrix for rendering.
-<<<<<<< HEAD
-       projmat (Tensor): DEPRECATED and ignored. Set to None
-=======
->>>>>>> 2135488e
        fx (float): focal length x.
        fy (float): focal length y.
        cx (float): principal point x.
@@ -71,10 +63,6 @@
         glob_scale,
         quats.contiguous(),
         viewmat.contiguous(),
-<<<<<<< HEAD
-        None,
-=======
->>>>>>> 2135488e
         fx,
         fy,
         cx,
@@ -97,10 +85,6 @@
         glob_scale: float,
         quats: Float[Tensor, "*batch 4"],
         viewmat: Float[Tensor, "4 4"],
-<<<<<<< HEAD
-        projmat: Optional[Float[Tensor, "4 4"]],
-=======
->>>>>>> 2135488e
         fx: float,
         fy: float,
         cx: float,
@@ -211,7 +195,6 @@
         if viewmat.requires_grad:
             v_viewmat = torch.zeros_like(viewmat)
             R = viewmat[..., :3, :3]
-<<<<<<< HEAD
             t = viewmat[..., :3, 3]
 
             # Denote:
@@ -246,39 +229,6 @@
                 means3d.unsqueeze(-2)
             ).sum(-3)
 
-=======
-
-            # Denote ProjectGaussians for a single Gaussian (mean3d, q, s)
-            # viemwat = [R, t] as:
-            #
-            #   f(mean3d, q, s, R, t, intrinsics)
-            #       = g(R @ mean3d + t,
-            #           R @ cov3d_world(q, s) @ R^T ))
-            #
-            # Then, the Jacobian w.r.t., t is:
-            #
-            #   d f / d t = df / d mean3d @ R^T
-            #
-            # and, in the context of fine tuning camera poses, it is reasonable
-            # to assume that
-            #
-            #   d f / d R_ij =~ \sum_l d f / d t_l * d (R @ mean3d)_l / d R_ij
-            #                = d f / d_t_i * mean3d[j]
-            #
-            # Gradients for R and t can then be obtained by summing over
-            # all the Gaussians.
-            v_mean3d_cam = torch.matmul(v_mean3d, R.transpose(-1, -2))
-
-            # gradient w.r.t. view matrix translation
-            v_viewmat[..., :3, 3] = v_mean3d_cam.sum(-2)
-
-            # gradent w.r.t. view matrix rotation
-            for j in range(3):
-                for l in range(3):
-                    v_viewmat[..., j, l] = torch.dot(
-                        v_mean3d_cam[..., j], means3d[..., l]
-                    )
->>>>>>> 2135488e
         else:
             v_viewmat = None
 
@@ -294,11 +244,6 @@
             v_quat,
             # viewmat: Float[Tensor, "4 4"],
             v_viewmat,
-<<<<<<< HEAD
-            # projmat: Float[Tensor, "4 4"],
-            None,
-=======
->>>>>>> 2135488e
             # fx: float,
             None,
             # fy: float,
