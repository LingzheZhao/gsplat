"""Pure PyTorch implementations of various functions"""

import struct

import torch
import torch.nn.functional as F
from jaxtyping import Float
from torch import Tensor
from typing import Tuple


def compute_sh_color(
    viewdirs: Float[Tensor, "*batch 3"], sh_coeffs: Float[Tensor, "*batch D C"]
):
    """
    :param viewdirs (*, C)
    :param sh_coeffs (*, D, C) sh coefficients for each color channel
    return colors (*, C)
    """
    *dims, dim_sh, C = sh_coeffs.shape
    bases = eval_sh_bases(dim_sh, viewdirs)  # (*, dim_sh)
    return (bases[..., None] * sh_coeffs).sum(dim=-2)


"""
Taken from https://github.com/sxyu/svox2
"""

SH_C0 = 0.28209479177387814
SH_C1 = 0.4886025119029199
SH_C2 = [
    1.0925484305920792,
    -1.0925484305920792,
    0.31539156525252005,
    -1.0925484305920792,
    0.5462742152960396,
]
SH_C3 = [
    -0.5900435899266435,
    2.890611442640554,
    -0.4570457994644658,
    0.3731763325901154,
    -0.4570457994644658,
    1.445305721320277,
    -0.5900435899266435,
]
SH_C4 = [
    2.5033429417967046,
    -1.7701307697799304,
    0.9461746957575601,
    -0.6690465435572892,
    0.10578554691520431,
    -0.6690465435572892,
    0.47308734787878004,
    -1.7701307697799304,
    0.6258357354491761,
]

MAX_SH_BASIS = 10


def eval_sh_bases(basis_dim: int, dirs: torch.Tensor):
    """
    Evaluate spherical harmonics bases at unit directions,
    without taking linear combination.
    At each point, the final result may the be
    obtained through simple multiplication.

    :param basis_dim: int SH basis dim. Currently, 1-25 square numbers supported
    :param dirs: torch.Tensor (..., 3) unit directions

    :return: torch.Tensor (..., basis_dim)
    """
    result = torch.empty(
        (*dirs.shape[:-1], basis_dim), dtype=dirs.dtype, device=dirs.device
    )
    result[..., 0] = SH_C0
    if basis_dim > 1:
        x, y, z = dirs.unbind(-1)
        result[..., 1] = -SH_C1 * y
        result[..., 2] = SH_C1 * z
        result[..., 3] = -SH_C1 * x
        if basis_dim > 4:
            xx, yy, zz = x * x, y * y, z * z
            xy, yz, xz = x * y, y * z, x * z
            result[..., 4] = SH_C2[0] * xy
            result[..., 5] = SH_C2[1] * yz
            result[..., 6] = SH_C2[2] * (2.0 * zz - xx - yy)
            result[..., 7] = SH_C2[3] * xz
            result[..., 8] = SH_C2[4] * (xx - yy)

            if basis_dim > 9:
                result[..., 9] = SH_C3[0] * y * (3 * xx - yy)
                result[..., 10] = SH_C3[1] * xy * z
                result[..., 11] = SH_C3[2] * y * (4 * zz - xx - yy)
                result[..., 12] = SH_C3[3] * z * (2 * zz - 3 * xx - 3 * yy)
                result[..., 13] = SH_C3[4] * x * (4 * zz - xx - yy)
                result[..., 14] = SH_C3[5] * z * (xx - yy)
                result[..., 15] = SH_C3[6] * x * (xx - 3 * yy)

                if basis_dim > 16:
                    result[..., 16] = SH_C4[0] * xy * (xx - yy)
                    result[..., 17] = SH_C4[1] * yz * (3 * xx - yy)
                    result[..., 18] = SH_C4[2] * xy * (7 * zz - 1)
                    result[..., 19] = SH_C4[3] * yz * (7 * zz - 3)
                    result[..., 20] = SH_C4[4] * (zz * (35 * zz - 30) + 3)
                    result[..., 21] = SH_C4[5] * xz * (7 * zz - 3)
                    result[..., 22] = SH_C4[6] * (xx - yy) * (7 * zz - 1)
                    result[..., 23] = SH_C4[7] * xz * (xx - 3 * yy)
                    result[..., 24] = SH_C4[8] * (
                        xx * (xx - 3 * yy) - yy * (3 * xx - yy)
                    )
    return result


def normalized_quat_to_rotmat(quat: Tensor) -> Tensor:
    assert quat.shape[-1] == 4, quat.shape
    w, x, y, z = torch.unbind(quat, dim=-1)
    mat = torch.stack(
        [
            1 - 2 * (y ** 2 + z ** 2),
            2 * (x * y - w * z),
            2 * (x * z + w * y),
            2 * (x * y + w * z),
            1 - 2 * (x ** 2 + z ** 2),
            2 * (y * z - w * x),
            2 * (x * z - w * y),
            2 * (y * z + w * x),
            1 - 2 * (x ** 2 + y ** 2),
        ],
        dim=-1,
    )
    return mat.reshape(quat.shape[:-1] + (3, 3))


def quat_to_rotmat(quat: Tensor) -> Tensor:
    assert quat.shape[-1] == 4, quat.shape
    return normalized_quat_to_rotmat(F.normalize(quat, dim=-1))


def scale_rot_to_cov3d(scale: Tensor, glob_scale: float, quat: Tensor) -> Tensor:
    assert scale.shape[-1] == 3, scale.shape
    assert quat.shape[-1] == 4, quat.shape
    assert scale.shape[:-1] == quat.shape[:-1], (scale.shape, quat.shape)
    R = normalized_quat_to_rotmat(quat)  # (..., 3, 3)
    M = R * glob_scale * scale[..., None, :]  # (..., 3, 3)
    # TODO: save upper right because symmetric
    return M @ M.transpose(-1, -2)  # (..., 3, 3)


def project_cov3d_ewa(
    mean3d: Tensor,
    cov3d: Tensor,
    viewmat: Tensor,
    fx: float,
    fy: float,
    tan_fovx: float,
    tan_fovy: float,
) -> Tuple[Tensor, Tensor]:
    assert mean3d.shape[-1] == 3, mean3d.shape
    assert cov3d.shape[-2:] == (3, 3), cov3d.shape
    assert viewmat.shape[-2:] == (4, 4), viewmat.shape
    W = viewmat[..., :3, :3]  # (..., 3, 3)
    p = viewmat[..., :3, 3]  # (..., 3)
    t = torch.einsum("...ij,...j->...i", W, mean3d) + p  # (..., 3)

    rz = 1.0 / t[..., 2]  # (...,)
    rz2 = rz ** 2  # (...,)

    lim_x = 1.3 * torch.tensor([tan_fovx], device=mean3d.device)
    lim_y = 1.3 * torch.tensor([tan_fovy], device=mean3d.device)
    x_clamp = t[..., 2] * torch.clamp(t[..., 0] * rz, min=-lim_x, max=lim_x)
    y_clamp = t[..., 2] * torch.clamp(t[..., 1] * rz, min=-lim_y, max=lim_y)
    t = torch.stack([x_clamp, y_clamp, t[..., 2]], dim=-1)

    O = torch.zeros_like(rz)
    J = torch.stack(
        [fx * rz, O, -fx * t[..., 0] * rz2, O, fy * rz, -fy * t[..., 1] * rz2],
        dim=-1,
    ).reshape(*rz.shape, 2, 3)
    T = torch.matmul(J, W)  # (..., 2, 3)
    cov2d = torch.einsum("...ij,...jk,...kl->...il", T, cov3d, T.transpose(-1, -2))
    # add a little blur along axes and (TODO save upper triangular elements)
    det_orig = cov2d[..., 0, 0] * cov2d[..., 1, 1] - cov2d[..., 0, 1] * cov2d[..., 0, 1]
    cov2d[..., 0, 0] = cov2d[..., 0, 0] + 0.3
    cov2d[..., 1, 1] = cov2d[..., 1, 1] + 0.3
    det_blur = cov2d[..., 0, 0] * cov2d[..., 1, 1] - cov2d[..., 0, 1] * cov2d[..., 0, 1]
    compensation = torch.sqrt(torch.clamp(det_orig / det_blur, min=0))
    return cov2d[..., :2, :2], compensation


def compute_compensation(cov2d_mat: Tensor):
    """
    params: cov2d matrix (*, 2, 2)
    returns: compensation factor as calculated in project_cov3d_ewa
    """
    det_denom = cov2d_mat[..., 0, 0] * cov2d_mat[..., 1, 1] - cov2d_mat[..., 0, 1] ** 2
    det_nomin = (cov2d_mat[..., 0, 0] - 0.3) * (cov2d_mat[..., 1, 1] - 0.3) - cov2d_mat[
        ..., 0, 1
    ] ** 2
    return torch.sqrt(torch.clamp(det_nomin / det_denom, min=0))


def compute_cov2d_bounds(cov2d_mat: Tensor):
    """
    param: cov2d matrix (*, 2, 2)
    returns: conic parameters (*, 3)
    """
    det_all = cov2d_mat[..., 0, 0] * cov2d_mat[..., 1, 1] - cov2d_mat[..., 0, 1] ** 2
    valid = det_all != 0
    # det = torch.clamp(det, min=eps)
    det = det_all[valid]
    cov2d = cov2d_mat[valid]
    conic = torch.stack(
        [
            cov2d[..., 1, 1] / det,
            -cov2d[..., 0, 1] / det,
            cov2d[..., 0, 0] / det,
        ],
        dim=-1,
    )  # (..., 3)
    b = (cov2d[..., 0, 0] + cov2d[..., 1, 1]) / 2  # (...,)
    v1 = b + torch.sqrt(torch.clamp(b ** 2 - det, min=0.1))  # (...,)
    v2 = b - torch.sqrt(torch.clamp(b ** 2 - det, min=0.1))  # (...,)
    radius = torch.ceil(3.0 * torch.sqrt(torch.max(v1, v2)))  # (...,)
    radius_all = torch.zeros(*cov2d_mat.shape[:-2], device=cov2d_mat.device)
    conic_all = torch.zeros(*cov2d_mat.shape[:-2], 3, device=cov2d_mat.device)
    radius_all[valid] = radius
    conic_all[valid] = conic
    return conic_all, radius_all, valid

def project_pix(fxfy, p_view, center, eps=1e-6):
    fx, fy = fxfy
    cx, cy = center

<<<<<<< HEAD
    rw = 1.0 / (p_view[..., 2] + 1e-6)
    p_proj = ( p_view[..., 0] * rw, p_view[..., 1] * rw )
    u, v = ( p_proj[0] * fx + cx, p_proj[1] * fy + cy )
=======
def project_pix(fxfy, p_view, center, eps=1e-6):
    fx, fy = fxfy
    cx, cy = center

    rw = 1.0 / (p_view[..., 2] + 1e-6)
    p_proj = (p_view[..., 0] * rw, p_view[..., 1] * rw)
    u, v = (p_proj[0] * fx + cx, p_proj[1] * fy + cy)
>>>>>>> 2135488e
    return torch.stack([u, v], dim=-1)

def clip_near_plane(p, viewmat, clip_thresh=0.01):
    R = viewmat[:3, :3]
    T = viewmat[:3, 3]
    p_view = torch.einsum("ij,nj->ni", R, p) + T[None]
    return p_view, p_view[..., 2] < clip_thresh


def get_tile_bbox(pix_center, pix_radius, tile_bounds, block_width):
    tile_size = torch.tensor(
        [block_width, block_width], dtype=torch.float32, device=pix_center.device
    )
    tile_center = pix_center / tile_size
    tile_radius = pix_radius[..., None] / tile_size

    top_left = (tile_center - tile_radius).to(torch.int32)
    bottom_right = (tile_center + tile_radius).to(torch.int32) + 1
    tile_min = torch.stack(
        [
            torch.clamp(top_left[..., 0], 0, tile_bounds[0]),
            torch.clamp(top_left[..., 1], 0, tile_bounds[1]),
        ],
        -1,
    )
    tile_max = torch.stack(
        [
            torch.clamp(bottom_right[..., 0], 0, tile_bounds[0]),
            torch.clamp(bottom_right[..., 1], 0, tile_bounds[1]),
        ],
        -1,
    )
    return tile_min, tile_max


def project_gaussians_forward(
    means3d,
    scales,
    glob_scale,
    quats,
    viewmat,
    intrins,
    img_size,
    block_width,
    clip_thresh=0.01,
):
    tile_bounds = (
        (img_size[0] + block_width - 1) // block_width,
        (img_size[1] + block_width - 1) // block_width,
        1,
    )
    fx, fy, cx, cy = intrins
    tan_fovx = 0.5 * img_size[0] / fx
    tan_fovy = 0.5 * img_size[1] / fy
    p_view, is_close = clip_near_plane(means3d, viewmat, clip_thresh)
    cov3d = scale_rot_to_cov3d(scales, glob_scale, quats)
    cov2d, compensation = project_cov3d_ewa(
        means3d, cov3d, viewmat, fx, fy, tan_fovx, tan_fovy
    )
    conic, radius, det_valid = compute_cov2d_bounds(cov2d)
    xys = project_pix((fx, fy), p_view, (cx, cy))
    tile_min, tile_max = get_tile_bbox(xys, radius, tile_bounds, block_width)
    tile_area = (tile_max[..., 0] - tile_min[..., 0]) * (
        tile_max[..., 1] - tile_min[..., 1]
    )
    mask = (tile_area > 0) & (~is_close) & det_valid

    num_tiles_hit = tile_area
    depths = p_view[..., 2]
    radii = radius.to(torch.int32)

    radii = torch.where(~mask, 0, radii)
    conic = torch.where(~mask[..., None], 0, conic)
    xys = torch.where(~mask[..., None], 0, xys)
    cov3d = torch.where(~mask[..., None, None], 0, cov3d)
    cov2d = torch.where(~mask[..., None, None], 0, cov2d)
    compensation = torch.where(~mask, 0, compensation)
    num_tiles_hit = torch.where(~mask, 0, num_tiles_hit)
    depths = torch.where(~mask, 0, depths)

    i, j = torch.triu_indices(3, 3)
    cov3d_triu = cov3d[..., i, j]
    i, j = torch.triu_indices(2, 2)
    cov2d_triu = cov2d[..., i, j]
    return (
        cov3d_triu,
        cov2d_triu,
        xys,
        depths,
        radii,
        conic,
        compensation,
        num_tiles_hit,
        mask,
    )


def map_gaussian_to_intersects(
    num_points, xys, depths, radii, cum_tiles_hit, tile_bounds, block_width
):
    num_intersects = cum_tiles_hit[-1]
    isect_ids = torch.zeros(num_intersects, dtype=torch.int64, device=xys.device)
    gaussian_ids = torch.zeros(num_intersects, dtype=torch.int32, device=xys.device)

    for idx in range(num_points):
        if radii[idx] <= 0:
            break

        tile_min, tile_max = get_tile_bbox(
            xys[idx], radii[idx], tile_bounds, block_width
        )

        cur_idx = 0 if idx == 0 else cum_tiles_hit[idx - 1].item()

        # Get raw byte representation of the float value at the given index
        raw_bytes = struct.pack("f", depths[idx])

        # Interpret those bytes as an int32_t
        depth_id_n = struct.unpack("i", raw_bytes)[0]

        for i in range(tile_min[1], tile_max[1]):
            for j in range(tile_min[0], tile_max[0]):
                tile_id = i * tile_bounds[0] + j
                isect_ids[cur_idx] = (tile_id << 32) | depth_id_n
                gaussian_ids[cur_idx] = idx
                cur_idx += 1

    return isect_ids, gaussian_ids


def get_tile_bin_edges(num_intersects, isect_ids_sorted, tile_bounds):
    tile_bins = torch.zeros(
        (tile_bounds[0] * tile_bounds[1], 2),
        dtype=torch.int32,
        device=isect_ids_sorted.device,
    )

    for idx in range(num_intersects):
        cur_tile_idx = isect_ids_sorted[idx] >> 32

        if idx == 0:
            tile_bins[cur_tile_idx, 0] = 0
            continue

        if idx == num_intersects - 1:
            tile_bins[cur_tile_idx, 1] = num_intersects
            break

        prev_tile_idx = isect_ids_sorted[idx - 1] >> 32

        if cur_tile_idx != prev_tile_idx:
            tile_bins[prev_tile_idx, 1] = idx
            tile_bins[cur_tile_idx, 0] = idx

    return tile_bins


def rasterize_forward(
    tile_bounds,
    block,
    img_size,
    gaussian_ids_sorted,
    tile_bins,
    xys,
    conics,
    colors,
    opacities,
    background,
):
    channels = colors.shape[1]
    out_img = torch.zeros(
        (img_size[1], img_size[0], channels), dtype=torch.float32, device=xys.device
    )
    final_Ts = torch.zeros(
        (img_size[1], img_size[0]), dtype=torch.float32, device=xys.device
    )
    final_idx = torch.zeros(
        (img_size[1], img_size[0]), dtype=torch.int32, device=xys.device
    )
    for i in range(img_size[1]):
        for j in range(img_size[0]):
            tile_id = (i // block[0]) * tile_bounds[0] + (j // block[1])
            tile_bin_start = tile_bins[tile_id, 0]
            tile_bin_end = tile_bins[tile_id, 1]
            T = 1.0

            for idx in range(tile_bin_start, tile_bin_end):
                gaussian_id = gaussian_ids_sorted[idx]
                conic = conics[gaussian_id]
                center = xys[gaussian_id]
                delta = center - torch.tensor(
                    [j, i], dtype=torch.float32, device=xys.device
                )

                sigma = (
                    0.5
                    * (conic[0] * delta[0] * delta[0] + conic[2] * delta[1] * delta[1])
                    + conic[1] * delta[0] * delta[1]
                )

                if sigma < 0:
                    continue

                opac = opacities[gaussian_id]
                alpha = min(0.999, opac * torch.exp(-sigma))

                if alpha < 1 / 255:
                    continue

                next_T = T * (1 - alpha)

                if next_T <= 1e-4:
                    idx -= 1
                    break

                vis = alpha * T

                out_img[i, j] += vis * colors[gaussian_id]
                T = next_T

            final_Ts[i, j] = T
            final_idx[i, j] = idx
            out_img[i, j] += T * background

    return out_img, final_Ts, final_idx<|MERGE_RESOLUTION|>--- conflicted
+++ resolved
@@ -233,19 +233,9 @@
     fx, fy = fxfy
     cx, cy = center
 
-<<<<<<< HEAD
     rw = 1.0 / (p_view[..., 2] + 1e-6)
     p_proj = ( p_view[..., 0] * rw, p_view[..., 1] * rw )
     u, v = ( p_proj[0] * fx + cx, p_proj[1] * fy + cy )
-=======
-def project_pix(fxfy, p_view, center, eps=1e-6):
-    fx, fy = fxfy
-    cx, cy = center
-
-    rw = 1.0 / (p_view[..., 2] + 1e-6)
-    p_proj = (p_view[..., 0] * rw, p_view[..., 1] * rw)
-    u, v = (p_proj[0] * fx + cx, p_proj[1] * fy + cy)
->>>>>>> 2135488e
     return torch.stack([u, v], dim=-1)
 
 def clip_near_plane(p, viewmat, clip_thresh=0.01):
